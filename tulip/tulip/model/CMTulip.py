--- conflicted
+++ resolved
@@ -62,13 +62,8 @@
         self.multiview_backbone = BaseLSSFPN(**backbone_config)
         self.load_lss_weights(lss_weights_path)
         self.multiview_backbone.depth_net.depth_conv[4].im2col_step = im2col_step
-<<<<<<< HEAD
         self.max_range = 55
         self.frust_attn = RayMaskedBEVAttention()
-=======
-        self.max_range = 51.2
-        self.frust_attn = RV2BEVFrustumAttn(C_rv=384, C_bev=80, rmax=self.max_range)
->>>>>>> 890ffb90
         self.range_head_weight = 0.05
     
     def load_lss_weights(self, lss_weights_path, strict=False):
@@ -147,6 +142,7 @@
             return False
 
 
+    def forward(self, x, in_imgs, mats_dict, timestamps, target, lidar2ego_mat, mc_drop = False):
     def forward(self, x, in_imgs, mats_dict, timestamps, target, lidar2ego_mat, mc_drop = False):
         bev_feat = self.multiview_backbone(in_imgs, mats_dict, timestamps)
             
@@ -158,12 +154,7 @@
             x = layer(x)
 
         x = self.first_patch_expanding(x)
-<<<<<<< HEAD
         x, attn = self.frust_attn(x, bev_feat, lidar2ego_mat)
-=======
-        x, rh_preds = self.frust_attn(x, bev_feat, lidar2ego_mat)
-
->>>>>>> 890ffb90
         for i, layer in enumerate(self.layers_up):
             x = torch.cat([x, x_save[len(x_save) - i - 2]], -1)
             x = self.skip_connection_layers[i](x)
@@ -186,17 +177,10 @@
         if mc_drop:
             return x
         else:
-<<<<<<< HEAD
             total_loss, pixel_loss, range_head_loss = self.forward_loss(x, target)
             return x, total_loss, pixel_loss
 
     def forward_loss(self, pred, target):
-=======
-            total_loss, pixel_loss, range_head_loss = self.forward_loss(x, rh_preds, target)
-            return x, total_loss, pixel_loss, range_head_loss
-
-    def forward_loss(self, pred, rh_preds, target):
->>>>>>> 890ffb90
         # range_head_target is normalized by max_range
         
         loss_rh = F.mse_loss(rh_preds, target)
@@ -211,12 +195,7 @@
         else:
             pixel_loss = loss.clone()
         
-<<<<<<< HEAD
         return loss, pixel_loss, 0
-=======
-
-        return total_loss, pixel_loss, loss_rh
->>>>>>> 890ffb90
     
     
     def gaussian_bins_targets(self, gt_depth, bin_size=0.8, rmax=51.2, sigma_bins=1.0):
